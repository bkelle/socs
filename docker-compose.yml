version: '3.2'
services:
  # --------------------------------------------------------------------------
  # The socs library.
  # --------------------------------------------------------------------------
  socs:
    image: "socs"
    build: .

  # --------------------------------------------------------------------------
  # SOCS Agents
  # --------------------------------------------------------------------------
  
  # --------------------------------------------------------------------------
  # The Lakeshore 372 Agent
  # --------------------------------------------------------------------------
  ocs-lakeshore372-agent:
    image: "ocs-lakeshore372-agent"
    build: ./agents/lakeshore372/
    depends_on:
      - "socs"

  # --------------------------------------------------------------------------
  # The Lakeshore 370 Agent
  # --------------------------------------------------------------------------
  ocs-lakeshore370-agent:
    image: "ocs-lakeshore370-agent"
    build: ./agents/lakeshore370/
    depends_on:
      - "socs"

  # --------------------------------------------------------------------------
  # The Lakeshore 240 Agent
  # --------------------------------------------------------------------------
  ocs-lakeshore240-agent:
    image: "ocs-lakeshore240-agent"
    build: ./agents/lakeshore240/
    depends_on:
      - "socs"

  # --------------------------------------------------------------------------
  # The Lakeshore 336 Agent
  # --------------------------------------------------------------------------
  ocs-lakeshore336-agent:
    image: "ocs-lakeshore336-agent"
    build: ./agents/lakeshore336/
    depends_on:
      - "socs"

  # --------------------------------------------------------------------------
  # The Lakeshore 425 Agent
  # --------------------------------------------------------------------------
  ocs-lakeshore425-agent:
    image: "ocs-lakeshore425-agent"
    build: ./agents/lakeshore425/

  # --------------------------------------------------------------------------
  # The Pysmurf Controller Agent
  # --------------------------------------------------------------------------
  ocs-pysmurf-agent:
    image: "ocs-pysmurf-agent"
    build: ./agents/pysmurf_controller/

  # --------------------------------------------------------------------------
  # The Pysmurf Monitor Agent
  # --------------------------------------------------------------------------
  ocs-pysmurf-monitor-agent:
    image: "ocs-pysmurf-monitor-agent"
    build: ./agents/pysmurf_monitor/
    depends_on:
      - "socs"

  # --------------------------------------------------------------------------
  # The Pysmurf Archiver Agent
  # --------------------------------------------------------------------------
  ocs-pysmurf-archiver-agent:
    image: "ocs-pysmurf-archiver-agent"
    build: ./agents/pysmurf_archiver/
    depends_on:
      - "socs"

  # --------------------------------------------------------------------------
  # Smurf stream simulator agent
  # --------------------------------------------------------------------------
  ocs-smurf-stream-sim-agent:
    image: "ocs-smurf-stream-sim"
    build: ./agents/smurf_stream_simulator/
    depends_on:
      - "socs"

  # --------------------------------------------------------------------------
  # SMuRF timestream aggregator
  # --------------------------------------------------------------------------
  ocs-smurf-recorder:
    image: "ocs-smurf-recorder"
    build: ./agents/smurf_recorder/
    depends_on:
      - "socs"

  # --------------------------------------------------------------------------
  # The Bluefors log tracking Agent
  # --------------------------------------------------------------------------
  ocs-bluefors-agent:
    image: "ocs-bluefors-agent"
    build: ./agents/bluefors/
    depends_on:
      - "socs"

  # --------------------------------------------------------------------------
  # Power Supply control Agent
  # --------------------------------------------------------------------------
  ocs-scpi-psu-agent:
    image: "ocs-scpi-psu-agent"
    build: ./agents/scpi_psu/
    depends_on:
      - "socs"

  # --------------------------------------------------------------------------
  # Cryomech CPA compressor log agent
  # --------------------------------------------------------------------------
  ocs-cryomech-cpa-agent:
    image: "ocs-cryomech-cpa-agent"
    build: ./agents/cryomech_cpa/
    depends_on:
      - "socs"

  # --------------------------------------------------------------------------
  # LabJack Agent
  # --------------------------------------------------------------------------
  ocs-labjack-agent:
    image: "ocs-labjack-agent"
    build: ./agents/labjack/
    depends_on:
      - "socs"
    
  # --------------------------------------------------------------------------
  # Pfeiffer tpg366 agent
  # --------------------------------------------------------------------------
  ocs-pfeiffer-tpg366-agent:
    image: "ocs-pfeiffer-tpg366-agent"
    build: ./agents/pfeiffer_tpg366/
    depends_on:
      - "socs"
    
  # --------------------------------------------------------------------------
  # Synaccess power strip agent
  # --------------------------------------------------------------------------
  ocs-synaccess-agent:
    image: "ocs-synaccess-agent"
    build: ./agents/synacc/
    depends_on:
      - "socs"

  # --------------------------------------------------------------------------
  # Meinberg M1000
  # --------------------------------------------------------------------------
  ocs-meinberg-m1000-agent:
    image: "ocs-meinberg-m1000-agent"
    build: ./agents/meinberg_m1000/
    depends_on:
      - "socs"

  # -------------------------------------------------------------------------
  # SMuRF Crate Monitor
  # -------------------------------------------------------------------------
  ocs-smurf-crate-monitor:
    image: "ocs-smurf-crate-monitor"
    build: ./agents/smurf_crate_monitor/
    depends_on:
      - "socs"

  # --------------------------------------------------------------------------
  # Tektronix3021c
  # --------------------------------------------------------------------------
  ocs-tektronix3021c-agent:
    image: "ocs-tektronix3021c-agent"
    build: ./agents/tektronix3021c/
    depends_on:
      - "socs"

  # --------------------------------------------------------------------------
  # CHWP Encoder BBB agent
  # --------------------------------------------------------------------------
  ocs-hwpbbb-agent:
    image: "ocs-hwpbbb-agent"
    build: ./agents/chwp/
    depends_on:
      - "socs"

  # --------------------------------------------------------------------------
  # Smurf file emulator agent
  # --------------------------------------------------------------------------
  ocs-smurf-file-emulator-agent:
    image: "ocs-smurf-file-emulator-agent"
    build: ./agents/smurf_file_emulator/

  ocs-suprsync-agent:
    image: 'ocs-suprsync-agent'
    build: ./agents/suprsync/
    depends_on:
      - "socs"

  # --------------------------------------------------------------------------
  # SOCS Simulators
  # --------------------------------------------------------------------------

  # --------------------------------------------------------------------------
  # Lakeshore240 Simulator
  # --------------------------------------------------------------------------
  ocs-lakeshore240-simulator:
    image: "ocs-lakeshore240-simulator"
    build: ./simulators/lakeshore240/
<<<<<<< HEAD

  # --------------------------------------------------------------------------
  # Wiregrid KIKUSUI power supply agent
  # --------------------------------------------------------------------------
  ocs-wgkikusui-agent:
    image: "ocs-wgkikusui-agent"
    build: ./agents/wiregrid_kikusui/

  # --------------------------------------------------------------------------
  # Wiregrid encoder agent
  # --------------------------------------------------------------------------
  ocs-wgencoder-agent:
    image: "ocs-wgencoder-agent"
    build: ./agents/wiregrid_encoder/

  # --------------------------------------------------------------------------
  # Wiregrid actuator agent
  # --------------------------------------------------------------------------
  ocs-wgactuator-agent:
    image: "ocs-wgactuator-agent"
    build: ./agents/wiregrid_actuator/
=======
    depends_on:
      - "socs"

  ocs-lakeshore372-simulator:
    image: "ocs-lakeshore372-simulator"
    build: ./simulators/lakeshore372/
    depends_on:
      - "socs"
>>>>>>> 7e16f2f1
<|MERGE_RESOLUTION|>--- conflicted
+++ resolved
@@ -201,6 +201,27 @@
       - "socs"
 
   # --------------------------------------------------------------------------
+  # Wiregrid KIKUSUI power supply agent
+  # --------------------------------------------------------------------------
+  ocs-wgkikusui-agent:
+    image: "ocs-wgkikusui-agent"
+    build: ./agents/wiregrid_kikusui/
+
+  # --------------------------------------------------------------------------
+  # Wiregrid encoder agent
+  # --------------------------------------------------------------------------
+  ocs-wgencoder-agent:
+    image: "ocs-wgencoder-agent"
+    build: ./agents/wiregrid_encoder/
+
+  # --------------------------------------------------------------------------
+  # Wiregrid actuator agent
+  # --------------------------------------------------------------------------
+  ocs-wgactuator-agent:
+    image: "ocs-wgactuator-agent"
+    build: ./agents/wiregrid_actuator/
+
+  # --------------------------------------------------------------------------
   # SOCS Simulators
   # --------------------------------------------------------------------------
 
@@ -210,29 +231,6 @@
   ocs-lakeshore240-simulator:
     image: "ocs-lakeshore240-simulator"
     build: ./simulators/lakeshore240/
-<<<<<<< HEAD
-
-  # --------------------------------------------------------------------------
-  # Wiregrid KIKUSUI power supply agent
-  # --------------------------------------------------------------------------
-  ocs-wgkikusui-agent:
-    image: "ocs-wgkikusui-agent"
-    build: ./agents/wiregrid_kikusui/
-
-  # --------------------------------------------------------------------------
-  # Wiregrid encoder agent
-  # --------------------------------------------------------------------------
-  ocs-wgencoder-agent:
-    image: "ocs-wgencoder-agent"
-    build: ./agents/wiregrid_encoder/
-
-  # --------------------------------------------------------------------------
-  # Wiregrid actuator agent
-  # --------------------------------------------------------------------------
-  ocs-wgactuator-agent:
-    image: "ocs-wgactuator-agent"
-    build: ./agents/wiregrid_actuator/
-=======
     depends_on:
       - "socs"
 
@@ -240,5 +238,4 @@
     image: "ocs-lakeshore372-simulator"
     build: ./simulators/lakeshore372/
     depends_on:
-      - "socs"
->>>>>>> 7e16f2f1
+      - "socs"