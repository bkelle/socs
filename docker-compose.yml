version: '3.2'
services:
  # --------------------------------------------------------------------------
  # The socs library.
  # --------------------------------------------------------------------------
  socs:
    image: "socs"
    build: .

  # --------------------------------------------------------------------------
  # SOCS Agents
  # --------------------------------------------------------------------------
  
  # --------------------------------------------------------------------------
  # The Lakeshore 372 Agent
  # --------------------------------------------------------------------------
  ocs-lakeshore372-agent:
    image: "ocs-lakeshore372-agent"
    build: ./agents/lakeshore372/

  # --------------------------------------------------------------------------
  # The Lakeshore 370 Agent
  # --------------------------------------------------------------------------
  ocs-lakeshore370-agent:
    image: "ocs-lakeshore370-agent"
    build: ./agents/lakeshore370/

  # --------------------------------------------------------------------------
  # The Lakeshore 240 Agent
  # --------------------------------------------------------------------------
  ocs-lakeshore240-agent:
    image: "ocs-lakeshore240-agent"
    build: ./agents/lakeshore240/

  # --------------------------------------------------------------------------
  # The Pysmurf Controller Agent
  # --------------------------------------------------------------------------
  ocs-pysmurf-agent:
    image: "ocs-pysmurf-agent"
    build: ./agents/pysmurf_controller/

  # --------------------------------------------------------------------------
  # The Pysmurf Monitor Agent
  # --------------------------------------------------------------------------
  ocs-pysmurf-monitor-agent:
    image: "ocs-pysmurf-monitor-agent"
    build: ./agents/pysmurf_monitor/

  # --------------------------------------------------------------------------
  # The Pysmurf Archiver Agent
  # --------------------------------------------------------------------------
  ocs-pysmurf-archiver-agent:
    image: "ocs-pysmurf-archiver-agent"
    build: ./agents/pysmurf_archiver/

  # --------------------------------------------------------------------------
  # Smurf stream simulator agent
  # --------------------------------------------------------------------------
  ocs-smurf-stream-sim-agent:
    image: "ocs-smurf-stream-sim"
    build: ./agents/smurf_stream_simulator/

  # --------------------------------------------------------------------------
  # SMuRF timestream aggregator
  # --------------------------------------------------------------------------
  ocs-smurf-recorder:
    image: "ocs-smurf-recorder"
    build: ./agents/smurf_recorder/

  # --------------------------------------------------------------------------
  # The Bluefors log tracking Agent
  # --------------------------------------------------------------------------
  ocs-bluefors-agent:
    image: "ocs-bluefors-agent"
    build: ./agents/bluefors/

  # --------------------------------------------------------------------------
  # Power Supply control Agent
  # --------------------------------------------------------------------------
  ocs-scpi-psu-agent:
    image: "ocs-scpi-psu-agent"
    build: ./agents/scpi_psu/

  # --------------------------------------------------------------------------
  # Cryomech CPA compressor log agent
  # --------------------------------------------------------------------------
  ocs-cryomech-cpa-agent:
    image: "ocs-cryomech-cpa-agent"
    build: ./agents/cryomech_cpa/

  # --------------------------------------------------------------------------
  # LabJack Agent
  # --------------------------------------------------------------------------
  ocs-labjack-agent:
    image: "ocs-labjack-agent"
    build: ./agents/labjack/
    
  # --------------------------------------------------------------------------
  # Pfeiffer tpg366 agent
  # --------------------------------------------------------------------------
  ocs-pfeiffer-tpg366-agent:
    image: "ocs-pfeiffer-tpg366-agent"
    build: ./agents/pfeiffer_tpg366/
    
  # --------------------------------------------------------------------------
  # Synaccess power strip agent
  # --------------------------------------------------------------------------
  ocs-synaccess-agent:
    image: "ocs-synaccess-agent"
    build: ./agents/synacc/

  # --------------------------------------------------------------------------
  # Meinberg M1000
  # --------------------------------------------------------------------------
  ocs-meinberg-m1000-agent:
    image: "ocs-meinberg-m1000-agent"
    build: ./agents/meinberg_m1000/

  # -------------------------------------------------------------------------
  # SMuRF Crate Monitor
  # -------------------------------------------------------------------------
  ocs-smurf-crate-monitor:
    image: "ocs-smurf-crate-monitor"
    build: ./agents/smurf_crate_monitor/

  # --------------------------------------------------------------------------
  # Tektronix3021c
  # --------------------------------------------------------------------------
  ocs-tektronix3021c-agent:
    image: "ocs-tektronix3021c-agent"
    build: ./agents/tektronix3021c/

  # --------------------------------------------------------------------------
  # CHWP Encoder BBB agent
  # --------------------------------------------------------------------------
  ocs-hwpbbb-agent:
    image: "ocs-hwpbbb-agent"
    build: ./agents/chwp/

  # --------------------------------------------------------------------------
  # SOCS Simulators
  # --------------------------------------------------------------------------

  # --------------------------------------------------------------------------
  # Lakeshore240 Simulator
  # --------------------------------------------------------------------------
  ocs-lakeshore240-simulator:
    image: "ocs-lakeshore240-simulator"
    build: ./simulators/lakeshore240/

  # --------------------------------------------------------------------------
  # Wiregrid KIKUSUI power supply agent
  # --------------------------------------------------------------------------
  ocs-wgkikusui-agent:
    image: "ocs-wgkikusui-agent"
    build: ./agents/wiregrid_kikusui/

  # --------------------------------------------------------------------------
  # Wiregrid encoder agent
  # --------------------------------------------------------------------------
  ocs-wgencoder-agent:
    image: "ocs-wgencoder-agent"
    build: ./agents/wiregrid_encoder/

  # --------------------------------------------------------------------------
  # Wiregrid actuator agent
  # --------------------------------------------------------------------------
  ocs-wgactuator-agent:
    image: "ocs-wgactuator-agent"
    build: ./agents/wiregrid_actuator/
<<<<<<< HEAD
=======

>>>>>>> aba31a61
<|MERGE_RESOLUTION|>--- conflicted
+++ resolved
@@ -167,8 +167,4 @@
   # --------------------------------------------------------------------------
   ocs-wgactuator-agent:
     image: "ocs-wgactuator-agent"
-    build: ./agents/wiregrid_actuator/
-<<<<<<< HEAD
-=======
-
->>>>>>> aba31a61
+    build: ./agents/wiregrid_actuator/