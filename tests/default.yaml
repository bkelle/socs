--- conflicted
+++ resolved
@@ -82,15 +82,6 @@
                     ['--password', 'admin'],
                    ]
       },
-<<<<<<< HEAD
-      {'agent-class': 'PysmurfMonitor',
-       'instance-id': 'pysmurf-monitor',
-       'arguments': [['--udp-port', 8200],
-                     ['--create-table', True],
-                     ['--db-path', './integration/pysmurf_monitor_data/suprsync.db'],
-                     ['--echo-sql'],
-                     ['--test-mode', True]
-=======
       {'agent-class': 'PysmurfController',
        'instance-id': 'pysmurf-controller-s2',
        'arguments': []
@@ -101,7 +92,15 @@
                      ['--port', 1024],
                      ['--mode', 'test'],
                      ['--snmp-version', 1],
->>>>>>> 7f4ff659
+                    ]
+      },
+      {'agent-class': 'PysmurfMonitor',
+       'instance-id': 'pysmurf-monitor',
+       'arguments': [['--udp-port', 8200],
+                     ['--create-table', True],
+                     ['--db-path', './integration/pysmurf_monitor_data/suprsync.db'],
+                     ['--echo-sql'],
+                     ['--test-mode', True]
                     ]
       },
     ]
