import argparse
import time
import struct
import os
import numexpr
import yaml
import csv
from scipy.interpolate import interp1d
import numpy as np
import txaio
txaio.use_twisted()

ON_RTD = os.environ.get('READTHEDOCS') == 'True'
if not ON_RTD:
    from labjack import ljm
    from labjack.ljm.ljm import LJMError
    from ocs import ocs_agent, site_config
    from ocs.ocs_twisted import TimeoutLock


# Convert Data
def float2int(num):
    return struct.unpack("=i", struct.pack("=f", num))[0]


def concatData(data):
    tVal = 0
    upper = True
    for reg in data:
        if upper:
            tVal = ((reg & 0xFFFF) << 16)
            upper = False
        else:
            tVal = tVal | (reg & 0xFFFF)
            upper = True
    return tVal


# Converting numbers to 16-bit data arrays
def uint16_to_data(num):
    return struct.unpack("=H", struct.pack("=H", num & 0xFFFF))[0]


def uint32_to_data(num):
    data = [0, 0]
    data[0] = struct.unpack("=H", struct.pack("=H", (num >> 16) & 0xffff))[0]
    data[1] = struct.unpack("=H", struct.pack("=H", num & 0xffff))[0]
    return data


def int32_to_data(num):
    data = [0, 0]
    data[0] = struct.unpack("=H", struct.pack("=H", (num >> 16) & 0xffff))[0]
    data[1] = struct.unpack("=H", struct.pack("=H", num & 0xffff))[0]
    return data


def float32_to_data(num):
    intNum = float2int(num)
    data = [0, 0]
    data[0] = (intNum >> 16) & 0xFFFF
    data[1] = intNum & 0xFFFF
    return data


# Converting data arrays to numbers
def data_to_uint16(data):
    return data[0]


def data_to_uint32(data):
    return concatData(data)


def data_to_int32(data):
    return struct.unpack("=i", struct.pack("=I", concatData(data)))[0]


def data_to_float32(data):
    return struct.unpack("=f", struct.pack("=I", concatData(data)))[0]


class LabJackFunctions:
    """
    Labjack helper class to provide unit conversion from analog input voltage
    """
    def __init__(self):
        self.log = txaio.make_logger()

    def unit_conversion(self, v_array, function_info):
        """
        Given a voltage array and function information from the
        labjack_config.yaml file, applies a unit conversion.
        Returns the converted value and its units.

        Args:
            v_array (np.array):
                The voltages to be converted.
            function_info (dict):
                Specifies the type of function. If custom, also gives the function.
        """
        if function_info["user_defined"] == 'False':
            function = getattr(self, function_info['type'])
            return function(v_array)

        # Custom function evaluation
        else:
            units = function_info['units']
            new_values = []
            for v in v_array:
                new_values.append(float(numexpr.evaluate(function_info["function"])))
            return new_values, units

    def MKS390(self, v_array):
        """
        Conversion function for the MKS390 Micro-Ion ATM
        Modular Vaccum Gauge.
        """
        value = 1.3332*10**(2*v_array - 11)
        units = 'mBar'
        return value, units

    def warm_therm(self, v_array):
        """
        Conversion function for SO warm thermometry readout.
        Voltage is converted to resistance using the LJTick, which
        has a 2.5V supply and 10kOhm reference resistor. Resistance
        is converted to degrees Celsius using the calibration curve
        for the thermistor model, serial number 10K4D25.
        """
        # LJTick voltage to resistance conversion
        R = (2.5-v_array)*10000/v_array

        # Import the Ohms to Celsius cal curve and apply cubic
        # interpolation to find the temperature
        reader = csv.reader(open('cal_curves/GA10K4D25_cal_curve.txt'),
                            delimiter=' ')
        lists = [el for el in [row for row in reader]]
        T_cal = np.array([float(RT[0]) for RT in lists[1:]])
        R_cal = np.array([float(RT[1]) for RT in lists[1:]])
        T_cal = np.flip(T_cal)
        R_cal = np.flip(R_cal)
        try:
            RtoT = interp1d(R_cal, T_cal, kind='cubic')
            values = RtoT(R)

        except ValueError:
            self.log.error('Temperature outside thermometer range')
            values = -1000 + np.zeros(len(R))

        units = 'C'

        return values, units


class LabJackAgent:
    """Agent to collect data from LabJack device.

    Parameters:
        agent (OCSAgent): OCSAgent object for the Agent.
        ip_address (str): IP Address for the LabJack device.
        active_channels (str or list): Active channel description, i.e.
            'T7-all', 'T4-all', or list of channels in form ['AIN0', 'AIN1'].
        function_file (str): Path to file for unit conversion.
        sampling_frequency (float): Sampling rate in Hz.

    """
    def __init__(self, agent, ip_address, active_channels, function_file,
                 sampling_frequency):
        self.active = True
        self.agent = agent
        self.log = agent.log
        self.lock = TimeoutLock()
        self.ip_address = ip_address
        self.module = None
        self.ljf = LabJackFunctions()
        self.sampling_frequency = sampling_frequency

        # Labjack channels to read
        if active_channels[0] == 'T7-all':
            self.chs = ['AIN{}'.format(i) for i in range(14)]
        elif active_channels[0] == 'T4-all':
            self.chs = ['AIN{}'.format(i) for i in range(12)]
        else:
            self.chs = active_channels

        # Load dictionary of unit conversion functions from yaml file. Assumes
        # the file is in the $OCS_CONFIG_DIR directory
        if function_file == 'None':
            self.functions = {}
        else:
            function_file_path = os.path.join(os.environ['OCS_CONFIG_DIR'],
                                              function_file)
            with open(function_file_path, 'r') as stream:
                self.functions = yaml.safe_load(stream)
                if self.functions is None:
                    self.functions = {}
                self.log.info(f"Applying conversion functions: {self.functions}")

        self.initialized = False
        self.take_data = False

        # Register main feed. Exclude influx due to potentially high scan rate
        agg_params = {
            'frame_length': 60,
            'exclude_influx': True
        }
        self.agent.register_feed('sensors',
                                 record=True,
                                 agg_params=agg_params,
                                 buffer_time=1)

        # Register downsampled feed for influx.
        agg_params_downsampled = {
            'frame_length': 60
        }
        self.agent.register_feed('sensors_downsampled',
                                 record=True,
                                 agg_params=agg_params_downsampled,
                                 buffer_time=1)
        self.agent.register_feed('registers',
                                 record = True,
                                 agg_params = {'frame_length':10*60},
                                 buffer_time = 1.)

    # Task functions
    def init_labjack(self, session, params=None):
        """init_labjack(auto_acquire=False)

        **Task** - Initialize LabJack module.

        Parameters:
            auto_acquire (bool): Automatically start acq process after
                initialization. Defaults to False.

        """
        if self.initialized:
            return True, "Already initialized module"

        with self.lock.acquire_timeout(0, job='init') as acquired:
            if not acquired:
                self.log.warn("Could not start init because "
                              "{} is already running".format(self.lock.job))
                return False, "Could not acquire lock."

            session.set_status('starting')
            # Connect with the labjack
            self.handle = ljm.openS("ANY", "ANY", self.ip_address)
            info = ljm.getHandleInfo(self.handle)
            self.log.info("\nOpened LabJack of type: %i, Connection type: %i,\n"
                          "Serial number: %i, IP address: %s, Port: %i" %
                          (info[0], info[1], info[2],
                           ljm.numberToIP(info[3]), info[4]))

        session.add_message("Labjack initialized")

        self.initialized = True

        # Start data acquisition if requested in site-config
        auto_acquire = params.get('auto_acquire', False)
        auto_acquire_reg = params.get('auto_acquire_reg',False)

        if auto_acquire:
            self.agent.start('acq')
        if auto_acquire_reg:
            self.agent.start('acq_reg')
        return True, 'LabJack module initialized.'

    def acq(self, session, params=None):
        """acq(sampling_freq=2.5)

        **Process** - Acquire data from the Labjack.

        Parameters:
            sampling_frequency (float):
                Sampling frequency for data collection. Defaults to 2.5 Hz.

        """
        if params is None:
            params = {}

        # Setup streaming parameters. Data is collected and published in
        # blocks at 1 Hz or the scan rate, whichever is less.
        scan_rate_input = params.get('sampling_frequency',
                                     self.sampling_frequency)
        scans_per_read = max(1, int(scan_rate_input))
        num_chs = len(self.chs)
        ch_addrs = ljm.namesToAddresses(num_chs, self.chs)[0]

        with self.lock.acquire_timeout(0, job='acq') as acquired:
            if not acquired:
                self.log.warn("Could not start acq because "
                              "{} is already running".format(self.lock.job))
                return False, "Could not acquire lock."

            session.set_status('running')
            self.take_data = True

            # Start the data stream. Use the scan rate returned by the stream,
            # which should be the same as the input scan rate.
            try:
                scan_rate = ljm.eStreamStart(self.handle, scans_per_read, num_chs,
                                             ch_addrs, scan_rate_input)
            except LJMError as e:  # in case the stream is running
                self.log.error(e)
                self.log.error("Stopping previous stream and starting new one")
                ljm.eStreamStop(self.handle)
                scan_rate = ljm.eStreamStart(self.handle, scans_per_read, num_chs,
                                             ch_addrs, scan_rate_input)
            self.log.info(f"\nStream started with a scan rate of {scan_rate} Hz.")

            cur_time = time.time()
            while self.take_data:
                data = {
                    'block_name': 'sens',
                    'data': {}
                }

                # Query the labjack
                raw_output = ljm.eStreamRead(self.handle)
                output = raw_output[0]

                # Data comes in form ['AIN0_1', 'AIN1_1', 'AIN0_2', ...]
                for i, ch in enumerate(self.chs):
                    ch_output = output[i::num_chs]
                    data['data'][ch + 'V'] = ch_output

                    # Apply unit conversion function for this channel
                    if ch in self.functions.keys():
                        new_ch_output, units = \
                            self.ljf.unit_conversion(np.array(ch_output),
                                                     self.functions[ch])
                        data['data'][ch + units] = list(new_ch_output)

                # The labjack outputs at exactly the scan rate but doesn't
                # generate timestamps. So create them here.
                timestamps = [cur_time+i/scan_rate for i in range(scans_per_read)]
                cur_time += scans_per_read/scan_rate
                data['timestamps'] = timestamps

                self.agent.publish_to_feed('sensors', data)

                # Publish to the downsampled data feed only the first
                # timestamp and data point for each channel.
                data_downsampled = {
                    'block_name': 'sens',
                    'data': {},
                    'timestamp': timestamps[0]
                }
                for key, value in data['data'].items():
                    data_downsampled['data'][key] = value[0]
                self.agent.publish_to_feed('sensors_downsampled', data_downsampled)
                session.data = data_downsampled

            # Flush buffer and stop the data stream
            self.agent.feeds['sensors'].flush_buffer()
            self.agent.feeds['sensors_downsampled'].flush_buffer()
            ljm.eStreamStop(self.handle)
            self.log.info("Data stream stopped")

        return True, 'Acquisition exited cleanly.'

    def _stop_acq(self, session, params=None):
        if self.take_data:
            self.take_data = False
            return True, 'requested to stop taking data.'
        else:
            return False, 'acq is not currently running'

    def acq_reg(self, session, params=None):
        """acq_reg(sampling_frequency=2.5)

        **Task** - Start data acquisition when you want to read out
        non-standard registers.

        In particular the custom registers labjack was built for reading out
        thermocouples. Maximum is about 2.5 Hz but is set by the register read
        time which is estimated at the beginning of the acq_reg setup step.

        Args:
            sampling_frequency (float):
                Sampling frequency for data collection. Defaults to 2.5 Hz
                Maximum set by the register read time. Will reset to lower
                rate if faster than possible read time.
        """
        if params is None:
            params = {}
        #Determine the read time latency to set the max allowable
        #sampling rate by reading the register 100 times in a row
        #and recording the time it takes to read each time. Then
        #setting the max sample rate to be 50mS greater than the median
        #of the time it took to read.
        num_chs = len(self.chs)
        times = []
        for i in range(100):
            times.append(time.time())
            ljm.eReadNames(self.handle,num_chs,self.chs)[0]
        read_dt = np.round(np.median(np.diff(times)),2)+0.05
        max_fsamp = min(2.5,1/read_dt)
        # Setup streaming parameters. Data is collected and published in
        # blocks at 1 Hz or the scan rate, whichever is less.
        scan_rate_input = params.get('sampling_frequency',
                                     self.sampling_frequency)
        #Warn user that they input too fast of a sample rate and set
        #to maximum allowable.
        if scan_rate_input > max_fsamp:
            self.log.warn(f'Sampling rate {scan_rate_input} exceeds'
                          'allowable range for register read mode'
                          'if you want to sample faster please use'
                          'standard acquire mode and do not read out '
                          'any non-standard channels. Setting sampling'
                          f'rate to maximum = {max_fsamp} Hz')
            scan_rate_input = max_fsamp
            scan_rate_dt = 0
        else:
            scan_rate_dt = (1/scan_rate_input) - read_dt

        with self.lock.acquire_timeout(0, job='acq_reg') as acquired:
            if not acquired:
                self.log.warn("Could not start acq because "
                              "{} is already running".format(self.lock.job))
                return False, "Could not acquire lock."

            session.set_status('running')
            self.take_data = True

            while self.take_data:
                data = {
                    'block_name': 'reg',
                    'data': {}
                }

                # Get a timestamp
                timestamp = time.time()
                # Query the labjack
                output = ljm.eReadNames(self.handle,num_chs,self.chs)

                # Data comes in form ['reg1', 'reg2', 'reg3', ...]
                # where regn are the registers in your active_channels
                # list in your site config file.
                for i, ch in enumerate(self.chs):
                    ch_output = output[i]
                    data['data'][ch] = ch_output

                    # Apply unit conversion function for this channel
                    if ch in self.functions.keys():
                        new_ch_output, units = \
                            self.ljf.unit_conversion(ch_output,
                                                     self.functions[ch])
                        data['data'][ch + units] = new_ch_output

                data['timestamp'] = timestamp
                self.agent.publish_to_feed('registers', data)
                time.sleep(scan_rate_dt)

            # Flush buffer and stop the data stream
            self.agent.feeds['registers'].flush_buffer()
            ljm.close(self.handle)
            self.log.info("Data stream stopped")
        return True, 'Acquisition exited cleanly.'

def make_parser(parser=None):
    """
    Build the argument parser for the Agent. Allows sphinx to automatically
    build documentation based on this function.
    """
    if parser is None:
        parser = argparse.ArgumentParser()

    # Add options specific to this agent.
    pgroup = parser.add_argument_group('Agent Options')

    ip_txt = 'ip-address of LabJack'
    pgroup.add_argument('--ip-address', help=ip_txt)
    achan_txt = 'Channels or register names to readout default is to read out all '
    achan_txt += 'available outputs. But typically you would want to pass a list of '
    achan_txt += 'analog inputs (i.e. ["AIN0", "AIN1", "AIN2"]) or a list of custom '
    achan_txt += 'registers if using ``--mode=acq_reg``.'
    pgroup.add_argument('--active-channels',
                        default=['T7-all'], nargs='+', help=achan_txt)
    ffile_txt = 'Path to file that defines functions for converting analog inputs to '
    ffile_txt += 'useful units (i.e. temp, pressure, etc.)'
    pgroup.add_argument('--function-file', default='None', help=ffile_txt)
    fs_txt = 'This is the rate each channel in the `active-channels` list is sampled '
    fs_txt += 'at. In ``--mode=acq_reg`` the maximum for this is 2.5 Hz can sample much '
    fs_txt += 'faster O(kHz) in ``--mode=acq``.'
    pgroup.add_argument('--sampling-frequency', default='2.5', help=fs_txt)
    acq_txt = 'Options are **acq**: read out analog inputs (can stream quickly)'
    acq_txt += ', **acq_reg**: read out custom configured registers'
    acq_txt += ', or **idle**: leave device idle at startup.'
    pgroup.add_argument('--mode', default='acq',
                        choices=['idel','acq','acq_reg'], help=acq_txt)

    return parser


if __name__ == '__main__':
    # Start logging
    txaio.start_logging(level=os.environ.get("LOGLEVEL", "info"))

    parser = make_parser()
    args = site_config.parse_args(agent_class='LabJackAgent', parser=parser)

    init_params = False
    if args.mode == 'acq':
        init_params = {'auto_acquire': True}
    if args.mode == 'acq_reg':
        init_params = {'auto_acquire_reg': True}

    ip_address = str(args.ip_address)
    active_channels = args.active_channels
    function_file = str(args.function_file)
    sampling_frequency = float(args.sampling_frequency)

    agent, runner = ocs_agent.init_site_agent(args)

    sensors = LabJackAgent(agent,
                           ip_address=ip_address,
                           active_channels=active_channels,
                           function_file=function_file,
                           sampling_frequency=sampling_frequency)

    agent.register_task('init_labjack',
                        sensors.init_labjack,
                        startup=init_params)
    agent.register_process('acq', sensors.acq, sensors._stop_acq)
<<<<<<< HEAD
    agent.register_process('acq_reg', sensors.start_acq_reg,
=======
    agent.register_process('acq_reg', sensors.acq_reg,
>>>>>>> 7368d5d1
                           sensors._stop_acq)
    runner.run(agent, auto_reconnect=True)<|MERGE_RESOLUTION|>--- conflicted
+++ resolved
@@ -524,10 +524,6 @@
                         sensors.init_labjack,
                         startup=init_params)
     agent.register_process('acq', sensors.acq, sensors._stop_acq)
-<<<<<<< HEAD
-    agent.register_process('acq_reg', sensors.start_acq_reg,
-=======
     agent.register_process('acq_reg', sensors.acq_reg,
->>>>>>> 7368d5d1
                            sensors._stop_acq)
     runner.run(agent, auto_reconnect=True)