import argparse
import time
import struct
import os
import numexpr
import yaml
import csv
from scipy.interpolate import interp1d
import numpy as np
import txaio
txaio.use_twisted()

ON_RTD = os.environ.get('READTHEDOCS') == 'True'
if not ON_RTD:
    from labjack import ljm
    from labjack.ljm.ljm import LJMError
    from ocs import ocs_agent, site_config
    from ocs.ocs_twisted import TimeoutLock


# Convert Data
def float2int(num):
    return struct.unpack("=i", struct.pack("=f", num))[0]


def concatData(data):
    tVal = 0
    upper = True
    for reg in data:
        if upper:
            tVal = ((reg & 0xFFFF) << 16)
            upper = False
        else:
            tVal = tVal | (reg & 0xFFFF)
            upper = True
    return tVal


# Converting numbers to 16-bit data arrays
def uint16_to_data(num):
    return struct.unpack("=H", struct.pack("=H", num & 0xFFFF))[0]


def uint32_to_data(num):
    data = [0, 0]
    data[0] = struct.unpack("=H", struct.pack("=H", (num >> 16) & 0xffff))[0]
    data[1] = struct.unpack("=H", struct.pack("=H", num & 0xffff))[0]
    return data


def int32_to_data(num):
    data = [0, 0]
    data[0] = struct.unpack("=H", struct.pack("=H", (num >> 16) & 0xffff))[0]
    data[1] = struct.unpack("=H", struct.pack("=H", num & 0xffff))[0]
    return data


def float32_to_data(num):
    intNum = float2int(num)
    data = [0, 0]
    data[0] = (intNum >> 16) & 0xFFFF
    data[1] = intNum & 0xFFFF
    return data


# Converting data arrays to numbers
def data_to_uint16(data):
    return data[0]


def data_to_uint32(data):
    return concatData(data)


def data_to_int32(data):
    return struct.unpack("=i", struct.pack("=I", concatData(data)))[0]


def data_to_float32(data):
    return struct.unpack("=f", struct.pack("=I", concatData(data)))[0]


class LabJackFunctions:
    """
    Labjack helper class to provide unit conversion from analog input voltage
    """
    def __init__(self):
        self.log = txaio.make_logger()

    def unit_conversion(self, v_array, function_info):
        """
        Given a voltage array and function information from the
        labjack_config.yaml file, applies a unit conversion.
        Returns the converted value and its units.

        Args:
<<<<<<< HEAD
        -----
        v_array (numpy array):
            The voltages to be converted.
        function_info (dict):
            Specifies the type of function. If custom, also gives the function.
=======
            v_array (numpy array): The voltages to be converted.
            function_info (dict): Specifies the type of function. If custom,
                also gives the function.

>>>>>>> accf1baa
        """
        if function_info["user_defined"] == 'False':
            function = getattr(self, function_info['type'])
            return function(v_array)

        # Custom function evaluation
        else:
            units = function_info['units']
            new_values = []
            for v in v_array:
                new_values.append(float(numexpr.evaluate(function_info["function"])))
            return new_values, units

    def MKS390(self, v_array):
        """
        Conversion function for the MKS390 Micro-Ion ATM
        Modular Vaccum Gauge.
        """
        value = 1.3332*10**(2*v_array - 11)
        units = 'mBar'
        return value, units

    def warm_therm(self, v_array):
        """
        Conversion function for SO warm thermometry readout.
        Voltage is converted to resistance using the LJTick, which
        has a 2.5V supply and 10kOhm reference resistor. Resistance
        is converted to degrees Celsius using the calibration curve
        for the thermistor model, serial number 10K4D25.
        """
        # LJTick voltage to resistance conversion
        R = (2.5-v_array)*10000/v_array

        # Import the Ohms to Celsius cal curve and apply cubic
        # interpolation to find the temperature
        reader = csv.reader(open('cal_curves/GA10K4D25_cal_curve.txt'),
                            delimiter=' ')
        lists = [el for el in [row for row in reader]]
        T_cal = np.array([float(RT[0]) for RT in lists[1:]])
        R_cal = np.array([float(RT[1]) for RT in lists[1:]])
        T_cal = np.flip(T_cal)
        R_cal = np.flip(R_cal)
        try:
            RtoT = interp1d(R_cal, T_cal, kind='cubic')
            values = RtoT(R)

        except ValueError:
            self.log.error('Temperature outside thermometer range')
            values = -1000 + np.zeros(len(R))

        units = 'C'

        return values, units


class LabJackAgent:
    """Agent to collect data from LabJack device.

    Parameters:
        agent (OCSAgent): OCSAgent object for the Agent.
        ip_address (str): IP Address for the LabJack device.
        active_channels (str or list): Active channel description, i.e.
            'T7-all', 'T4-all', or list of channels in form ['AIN0', 'AIN1'].
        function_file (str): Path to file for unit conversion.
        sampling_frequency (float): Sampling rate in Hz.

    """
    def __init__(self, agent, ip_address, active_channels, function_file,
                 sampling_frequency):
        self.active = True
        self.agent = agent
        self.log = agent.log
        self.lock = TimeoutLock()
        self.ip_address = ip_address
        self.module = None
        self.ljf = LabJackFunctions()
        self.sampling_frequency = sampling_frequency

        # Labjack channels to read
        if active_channels[0] == 'T7-all':
            self.chs = ['AIN{}'.format(i) for i in range(14)]
        elif active_channels[0] == 'T4-all':
            self.chs = ['AIN{}'.format(i) for i in range(12)]
        else:
            self.chs = active_channels

        # Load dictionary of unit conversion functions from yaml file. Assumes
        # the file is in the $OCS_CONFIG_DIR directory
        if function_file == 'None':
            self.functions = {}
        else:
            function_file_path = os.path.join(os.environ['OCS_CONFIG_DIR'],
                                              function_file)
            with open(function_file_path, 'r') as stream:
                self.functions = yaml.safe_load(stream)
                if self.functions is None:
                    self.functions = {}
                self.log.info(f"Applying conversion functions: {self.functions}")

        self.initialized = False
        self.take_data = False

        # Register main feed. Exclude influx due to potentially high scan rate
        agg_params = {
            'frame_length': 60,
            'exclude_influx': True
        }
        self.agent.register_feed('sensors',
                                 record=True,
                                 agg_params=agg_params,
                                 buffer_time=1)

        # Register downsampled feed for influx.
        agg_params_downsampled = {
            'frame_length': 60
        }
        self.agent.register_feed('sensors_downsampled',
                                 record=True,
                                 agg_params=agg_params_downsampled,
                                 buffer_time=1)
        self.agent.register_feed('registers',
                                 record = True,
                                 agg_params = {'frame_length':10*60},
                                 buffer_time = 1.)

    # Task functions
    def init_labjack(self, session, params=None):
        """init_labjack(auto_acquire=False)

        **Task** - Initialize LabJack module.

        Parameters:
            auto_acquire (bool): Automatically start acq process after
                initialization. Defaults to False.

        """
        if self.initialized:
            return True, "Already initialized module"

        with self.lock.acquire_timeout(0, job='init') as acquired:
            if not acquired:
                self.log.warn("Could not start init because "
                              "{} is already running".format(self.lock.job))
                return False, "Could not acquire lock."

            session.set_status('starting')
            # Connect with the labjack
            self.handle = ljm.openS("ANY", "ANY", self.ip_address)
            info = ljm.getHandleInfo(self.handle)
            self.log.info("\nOpened LabJack of type: %i, Connection type: %i,\n"
                          "Serial number: %i, IP address: %s, Port: %i" %
                          (info[0], info[1], info[2],
                           ljm.numberToIP(info[3]), info[4]))

        session.add_message("Labjack initialized")

        self.initialized = True

        # Start data acquisition if requested in site-config
        auto_acquire = params.get('auto_acquire', False)
        auto_acquire_reg = params.get('auto_acquire_reg',False)

        if auto_acquire:
            self.agent.start('acq')
        if auto_acquire_reg:
            self.agent.start('acq_reg')
        return True, 'LabJack module initialized.'

    def acq(self, session, params=None):
        """acq(sampling_freq=2.5)

<<<<<<< HEAD
        Args:
        -----
        sampling_frequency (float):
            Sampling frequency for data collection. Defaults to 2.5 Hz
=======
        **Process** - Acquire data from the Labjack.

        Parameters:
            sampling_frequency (float):
                Sampling frequency for data collection. Defaults to 2.5 Hz.

>>>>>>> accf1baa
        """
        if params is None:
            params = {}

        # Setup streaming parameters. Data is collected and published in
        # blocks at 1 Hz or the scan rate, whichever is less.
        scan_rate_input = params.get('sampling_frequency',
                                     self.sampling_frequency)
        scans_per_read = max(1, int(scan_rate_input))
        num_chs = len(self.chs)
        ch_addrs = ljm.namesToAddresses(num_chs, self.chs)[0]

        with self.lock.acquire_timeout(0, job='acq') as acquired:
            if not acquired:
                self.log.warn("Could not start acq because "
                              "{} is already running".format(self.lock.job))
                return False, "Could not acquire lock."

            session.set_status('running')
            self.take_data = True

            # Start the data stream. Use the scan rate returned by the stream,
            # which should be the same as the input scan rate.
            try:
                scan_rate = ljm.eStreamStart(self.handle, scans_per_read, num_chs,
                                             ch_addrs, scan_rate_input)
            except LJMError as e:  # in case the stream is running
                self.log.error(e)
                self.log.error("Stopping previous stream and starting new one")
                ljm.eStreamStop(self.handle)
                scan_rate = ljm.eStreamStart(self.handle, scans_per_read, num_chs,
                                             ch_addrs, scan_rate_input)
            self.log.info(f"\nStream started with a scan rate of {scan_rate} Hz.")

            cur_time = time.time()
            while self.take_data:
                data = {
                    'block_name': 'sens',
                    'data': {}
                }

                # Query the labjack
                raw_output = ljm.eStreamRead(self.handle)
                output = raw_output[0]

                # Data comes in form ['AIN0_1', 'AIN1_1', 'AIN0_2', ...]
                for i, ch in enumerate(self.chs):
                    ch_output = output[i::num_chs]
                    data['data'][ch + 'V'] = ch_output

                    # Apply unit conversion function for this channel
                    if ch in self.functions.keys():
                        new_ch_output, units = \
                            self.ljf.unit_conversion(np.array(ch_output),
                                                     self.functions[ch])
                        data['data'][ch + units] = list(new_ch_output)

                # The labjack outputs at exactly the scan rate but doesn't
                # generate timestamps. So create them here.
                timestamps = [cur_time+i/scan_rate for i in range(scans_per_read)]
                cur_time += scans_per_read/scan_rate
                data['timestamps'] = timestamps

                self.agent.publish_to_feed('sensors', data)

                # Publish to the downsampled data feed only the first
                # timestamp and data point for each channel.
                data_downsampled = {
                    'block_name': 'sens',
                    'data': {},
                    'timestamp': timestamps[0]
                }
                for key, value in data['data'].items():
                    data_downsampled['data'][key] = value[0]
                self.agent.publish_to_feed('sensors_downsampled', data_downsampled)
                session.data = data_downsampled

            # Flush buffer and stop the data stream
            self.agent.feeds['sensors'].flush_buffer()
            self.agent.feeds['sensors_downsampled'].flush_buffer()
            ljm.eStreamStop(self.handle)
            self.log.info("Data stream stopped")

        return True, 'Acquisition exited cleanly.'

    def _stop_acq(self, session, params=None):
        if self.take_data:
            self.take_data = False
            return True, 'requested to stop taking data.'
        else:
            return False, 'acq is not currently running'

    def start_acq_reg(self, session, params=None):
        """
        Task to start data acquisition when you want to read out
        non-standard registers. In particular the custom registers
        labjack has built for reading out thermocouples. Maximum is
        about 2.5 Hz but is set by the register read time which is
        estimated at the beginning of the acq_reg setup step.

        Args:
        -----
        sampling_frequency (float):
            Sampling frequency for data collection. Defaults to 2.5 Hz
            Maximum set by the register read time. Will reset to lower
            rate if faster than possible read time.
        """
        if params is None:
            params = {}
        #Determine the read time latency to set the max allowable
        #sampling rate by reading the register 100 times in a row
        #and recording the time it takes to read each time. Then
        #setting the max sample rate to be 50mS greater than the median
        #of the time it took to read.
        num_chs = len(self.chs)
        times = []
        for i in range(100):
            times.append(time.time())
            ljm.eReadNames(self.handle,num_chs,self.chs)[0]
        read_dt = np.round(np.median(np.diff(times)),2)+0.05
        max_fsamp = min(2.5,1/read_dt)
        # Setup streaming parameters. Data is collected and published in
        # blocks at 1 Hz or the scan rate, whichever is less.
        scan_rate_input = params.get('sampling_frequency',
                                     self.sampling_frequency)
        #Warn user that they input too fast of a sample rate and set
        #to maximum allowable.
        if scan_rate_input > max_fsamp:
            self.log.warn(f'Sampling rate {scan_rate_input} exceeds'
                          'allowable range for register read mode'
                          'if you want to sample faster please use'
                          'standard acquire mode and do not read out '
                          'any non-standard channels. Setting sampling'
                          f'rate to maximum = {max_fsamp} Hz')
            scan_rate_input = max_fsamp
            scan_rate_dt = 0
        else:
            scan_rate_dt = (1/scan_rate_input) - read_dt

        with self.lock.acquire_timeout(0, job='acq_reg') as acquired:
            if not acquired:
                self.log.warn("Could not start acq because "
                              "{} is already running".format(self.lock.job))
                return False, "Could not acquire lock."

            session.set_status('running')
            self.take_data = True

            while self.take_data:
                data = {
                    'block_name': 'reg',
                    'data': {}
                }

                # Get a timestamp
                timestamp = time.time()
                # Query the labjack
                output = ljm.eReadNames(self.handle,num_chs,self.chs)

                # Data comes in form ['reg1', 'reg2', 'reg3', ...]
                # where regn are the registers in your active_channels
                # list in your site config file.
                for i, ch in enumerate(self.chs):
                    ch_output = output[i]
                    data['data'][ch] = ch_output

                    # Apply unit conversion function for this channel
                    if ch in self.functions.keys():
                        new_ch_output, units = \
                            self.ljf.unit_conversion(ch_output,
                                                     self.functions[ch])
                        data['data'][ch + units] = new_ch_output

                data['timestamp'] = timestamp
                self.agent.publish_to_feed('registers', data)
                time.sleep(scan_rate_dt)

            # Flush buffer and stop the data stream
            self.agent.feeds['registers'].flush_buffer()
            ljm.close(self.handle)
            self.log.info("Data stream stopped")
        return True, 'Acquisition exited cleanly.'

def make_parser(parser=None):
    """
    Build the argument parser for the Agent. Allows sphinx to automatically
    build documentation based on this function.
    """
    if parser is None:
        parser = argparse.ArgumentParser()

    # Add options specific to this agent.
    pgroup = parser.add_argument_group('Agent Options')
    
    ip_txt = 'ip-address of LabJack'
    pgroup.add_argument('--ip-address', help=ip_txt)
    achan_txt = 'Channels or register names to readout default is to read out all'
    achan_txt += 'available outputs. But typically you would want to pass a list of'
    achan_txt += 'analog inputs (i.e. AIN0_1, AIN0_2, AIN0_3) or a list of custom'
    achan_txt += 'registers if using `mode=acq_reg`'
    pgroup.add_argument('--active-channels',
<<<<<<< HEAD
                        default='T7-all', help=achan_txt)
    ffile_txt = 'Name of file that defines functions for converting analog inputs to'
    ffile_txt += 'useful units (i.e. temp, pressure, etc.)'
    pgroup.add_argument('--function-file', default='None', help=ffile_txt)
    fs_txt = 'This is the rate each channel in the `active-channels` list is sampled'
    fs_txt += 'at. In `mode=acq_reg` the maximum for this is 2.5 Hz can sample much'
    fs_txt += 'faster O(kHz) in `mode=acq`.'
    pgroup.add_argument('--sampling-frequency', default='2.5', help=fs_txt)
    acq_txt = 'Options are:\n**acq** : reads out analog inputs and can stream quickly'
    acq_txt += 'or **acq_reg** : reads out custom configured registers.'
    pgroup.add_argument('--mode', default='acq', help=acq_txt)
=======
                        default=['T7-all'], nargs='+',
                        help="Active channel description, or list of channels, i.e. ['AIN0', 'AIN1']")
    pgroup.add_argument('--function-file', default='None',
                        help='Path to file for unit conversion.')
    pgroup.add_argument('--sampling-frequency', default='2.5')
    pgroup.add_argument('--mode', choices=['idle', 'acq'], default='acq',
                        help="Starting mode for the labjack. 'acq' will have it "
                             "acquire data on startup, and 'idle' will just leave "
                             "it idle.")
>>>>>>> accf1baa

    return parser


if __name__ == '__main__':
    # Start logging
    txaio.start_logging(level=os.environ.get("LOGLEVEL", "info"))

    parser = make_parser()
    args = site_config.parse_args(agent_class='LabJackAgent', parser=parser)

    init_params = False
    if args.mode == 'acq':
        init_params = {'auto_acquire': True}
    if args.mode == 'acq_reg':
        init_params = {'auto_acquire_reg': True}

    ip_address = str(args.ip_address)
    active_channels = args.active_channels
    function_file = str(args.function_file)
    sampling_frequency = float(args.sampling_frequency)

    agent, runner = ocs_agent.init_site_agent(args)

    sensors = LabJackAgent(agent,
                           ip_address=ip_address,
                           active_channels=active_channels,
                           function_file=function_file,
                           sampling_frequency=sampling_frequency)

    agent.register_task('init_labjack',
                        sensors.init_labjack,
                        startup=init_params)
<<<<<<< HEAD
    agent.register_process('acq', sensors.start_acq, sensors.stop_acq)
    agent.register_process('acq_reg', sensors.start_acq_reg,
                           sensors.stop_acq)
=======
    agent.register_process('acq', sensors.acq, sensors._stop_acq)

>>>>>>> accf1baa
    runner.run(agent, auto_reconnect=True)<|MERGE_RESOLUTION|>--- conflicted
+++ resolved
@@ -94,18 +94,11 @@
         Returns the converted value and its units.
 
         Args:
-<<<<<<< HEAD
         -----
         v_array (numpy array):
             The voltages to be converted.
         function_info (dict):
             Specifies the type of function. If custom, also gives the function.
-=======
-            v_array (numpy array): The voltages to be converted.
-            function_info (dict): Specifies the type of function. If custom,
-                also gives the function.
-
->>>>>>> accf1baa
         """
         if function_info["user_defined"] == 'False':
             function = getattr(self, function_info['type'])
@@ -277,19 +270,12 @@
     def acq(self, session, params=None):
         """acq(sampling_freq=2.5)
 
-<<<<<<< HEAD
-        Args:
-        -----
-        sampling_frequency (float):
-            Sampling frequency for data collection. Defaults to 2.5 Hz
-=======
         **Process** - Acquire data from the Labjack.
 
         Parameters:
             sampling_frequency (float):
                 Sampling frequency for data collection. Defaults to 2.5 Hz.
 
->>>>>>> accf1baa
         """
         if params is None:
             params = {}
@@ -483,17 +469,16 @@
 
     # Add options specific to this agent.
     pgroup = parser.add_argument_group('Agent Options')
-    
+
     ip_txt = 'ip-address of LabJack'
     pgroup.add_argument('--ip-address', help=ip_txt)
     achan_txt = 'Channels or register names to readout default is to read out all'
     achan_txt += 'available outputs. But typically you would want to pass a list of'
-    achan_txt += 'analog inputs (i.e. AIN0_1, AIN0_2, AIN0_3) or a list of custom'
+    achan_txt += 'analog inputs (i.e. ["AIN0", "AIN1", "AIN2"]) or a list of custom'
     achan_txt += 'registers if using `mode=acq_reg`'
     pgroup.add_argument('--active-channels',
-<<<<<<< HEAD
-                        default='T7-all', help=achan_txt)
-    ffile_txt = 'Name of file that defines functions for converting analog inputs to'
+                        default=['T7-all'], nargs='+', help=achan_txt)
+    ffile_txt = 'Path to file that defines functions for converting analog inputs to'
     ffile_txt += 'useful units (i.e. temp, pressure, etc.)'
     pgroup.add_argument('--function-file', default='None', help=ffile_txt)
     fs_txt = 'This is the rate each channel in the `active-channels` list is sampled'
@@ -501,19 +486,10 @@
     fs_txt += 'faster O(kHz) in `mode=acq`.'
     pgroup.add_argument('--sampling-frequency', default='2.5', help=fs_txt)
     acq_txt = 'Options are:\n**acq** : reads out analog inputs and can stream quickly'
-    acq_txt += 'or **acq_reg** : reads out custom configured registers.'
-    pgroup.add_argument('--mode', default='acq', help=acq_txt)
-=======
-                        default=['T7-all'], nargs='+',
-                        help="Active channel description, or list of channels, i.e. ['AIN0', 'AIN1']")
-    pgroup.add_argument('--function-file', default='None',
-                        help='Path to file for unit conversion.')
-    pgroup.add_argument('--sampling-frequency', default='2.5')
-    pgroup.add_argument('--mode', choices=['idle', 'acq'], default='acq',
-                        help="Starting mode for the labjack. 'acq' will have it "
-                             "acquire data on startup, and 'idle' will just leave "
-                             "it idle.")
->>>>>>> accf1baa
+    acq_txt += ', **acq_reg** : reads out custom configured registers.'
+    acq_txt += ', or **idle** : will just leave it idle.'
+    pgroup.add_argument('--mode', default='acq',
+                        choices=['idel','acq','acq_reg'], help=acq_txt)
 
     return parser
 
@@ -547,12 +523,7 @@
     agent.register_task('init_labjack',
                         sensors.init_labjack,
                         startup=init_params)
-<<<<<<< HEAD
     agent.register_process('acq', sensors.start_acq, sensors.stop_acq)
     agent.register_process('acq_reg', sensors.start_acq_reg,
                            sensors.stop_acq)
-=======
-    agent.register_process('acq', sensors.acq, sensors._stop_acq)
-
->>>>>>> accf1baa
     runner.run(agent, auto_reconnect=True)