--- conflicted
+++ resolved
@@ -18,10 +18,7 @@
         ('HWPSimulatorAgent', 'hwp_sim/hwp_simulator_agent.py'),
         ('CryomechCPAAgent', 'cryomech_cpa/cryomech_cpa_agent.py'),
         ('LATRtXYStageAgent', 'xy_stage/xy_latrt_agent.py'),
-<<<<<<< HEAD
         ('FTSAerotechAgent', 'fts_aerotech_stage/fts_aerotech_agent.py'),
-=======
         ('VantagePro2Agent', 'vantagePro2_agent/vantage_pro2_agent.py')
->>>>>>> 89950ce8
 ]:
     ocs.site_config.register_agent_class(n, os.path.join(root, f))